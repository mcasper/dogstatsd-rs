//! A Rust client for interacting with Dogstatsd
//!
//! Dogstatsd is a custom `StatsD` implementation by `DataDog` for sending metrics and events to their
//! system. Through this client you can report any type of metric you want, tag it, and enjoy your
//! custom metrics.
//!
//! ## Usage
//!
//! Build an options struct and create a client:
//!
//! ```
//! use dogstatsd::{Client, Options};
//!
//! // Binds to a udp socket on an available ephemeral port on 127.0.0.1 for
//! // transmitting, and sends to  127.0.0.1:8125, the default dogstatsd
//! // address.
//! let default_options = Options::default();
//! let default_client = Client::new(default_options);
//!
//! // Binds to 127.0.0.1:9000 for transmitting and sends to 10.1.2.3:8125, with a
//! // namespace of "analytics".
//! let custom_options = Options::new("127.0.0.1:9000", "10.1.2.3:8125", "analytics");
//! let custom_client = Client::new(custom_options);
//! ```
//!
//! Start sending metrics:
//!
//! ```
//! use dogstatsd::{Client, Options};
//!
//! let client = Client::new(Options::default()).unwrap();
//!
//! // Increment a counter
//! client.incr("my_counter", &[]).unwrap();
//!
//! // Decrement a counter
//! client.decr("my_counter", &[]).unwrap();
//!
//! // Time a block of code (reports in ms)
//! client.time("my_time", &[], || {
//!     // Some time consuming code
//! }).unwrap();
//!
//! // Report your own timing in ms
//! client.timing("my_timing", 500, &[]).unwrap();
//!
//! // Report an arbitrary value (a gauge)
//! client.gauge("my_gauge", "12345", &[]).unwrap();
//!
//! // Report a sample of a histogram
//! client.histogram("my_histogram", "67890", &[]).unwrap();
//!
//! // Report a member of a set
//! client.set("my_set", "13579", &[]).unwrap();
//!
//! // Send a custom event
//! client.event("My Custom Event Title", "My Custom Event Body", &[]).unwrap();
//!
//! // Add tags to any metric by passing a Vec<String> of tags to apply
//! client.gauge("my_gauge", "12345", &["tag:1".into(), "tag:2".into()]).unwrap();
//! ```

#![cfg_attr(feature = "unstable", feature(test))]
#![deny(warnings, missing_debug_implementations, missing_copy_implementations, missing_docs)]
extern crate chrono;

use chrono::UTC;
use std::net::UdpSocket;
use std::borrow::Cow;

mod error;
use self::error::DogstatsdError;

mod metrics;
use self::metrics::*;

/// A type alias for returning a unit type or an error
pub type DogstatsdResult = Result<(), DogstatsdError>;

/// The struct that represents the options available for the Dogstatsd client.
#[derive(Debug, PartialEq)]
pub struct Options {
    /// The address of the udp socket we'll bind to for sending.
    pub from_addr: String,
    /// The address of the udp socket we'll send metrics and events to.
    pub to_addr: String,
    /// A namespace to prefix all metrics with, joined with a '.'.
    pub namespace: String,
}

impl Options {
    /// Create a new options struct with all the default settings.
    ///
    /// # Examples
    ///
    /// ```
    ///   use dogstatsd::Options;
    ///
    ///   let options = Options::default();
    ///
    ///   assert_eq!(
    ///       Options {
    ///           from_addr: "127.0.0.1:0".into(),
    ///           to_addr: "127.0.0.1:8125".into(),
    ///           namespace: String::new(),
    ///       },
    ///       options
    ///   )
    /// ```
    pub fn default() -> Self {
        Options {
            from_addr: "127.0.0.1:0".into(),
            to_addr: "127.0.0.1:8125".into(),
            namespace: String::new(),
        }
    }

    /// Create a new options struct by supplying values for all fields.
    ///
    /// # Examples
    ///
    /// ```
    ///   use dogstatsd::Options;
    ///
    ///   let options = Options::new("127.0.0.1:9000", "127.0.0.1:9001", "");
    /// ```
    pub fn new(from_addr: &str, to_addr: &str, namespace: &str) -> Self {
        Options {
            from_addr: from_addr.into(),
            to_addr: to_addr.into(),
            namespace: namespace.into(),
        }
    }
}

/// The client struct that handles sending metrics to the Dogstatsd server.
#[derive(Debug)]
pub struct Client {
    socket: UdpSocket,
    from_addr: String,
    to_addr: String,
    namespace: String,
}

impl PartialEq for Client {
    fn eq(&self, other: &Self) -> bool {
        // Ignore `socket`, which will never be the same
        self.from_addr == other.from_addr &&
        self.to_addr == other.to_addr &&
        self.namespace == other.namespace
    }
}

impl Client {
    /// Create a new client from an options struct.
    ///
    /// # Examples
    ///
    /// ```
    ///   use dogstatsd::{Client, Options};
    ///
    ///   let client = Client::new(Options::default()).unwrap();
    /// ```
    pub fn new(options: Options) -> Result<Self, DogstatsdError> {
        Ok(Client {
            socket: try!(UdpSocket::bind(&options.from_addr[..])),
            from_addr: options.from_addr,
            to_addr: options.to_addr,
            namespace: options.namespace,
        })
    }

    /// Increment a StatsD counter
    ///
    /// # Examples
    ///
    /// ```
    ///   use dogstatsd::{Client, Options};
    ///
    ///
<<<<<<< HEAD
    ///   let client = Client::new(Options::default());
    ///   client.incr("counter", &["tag:counter".into()])
=======
    ///   let client = Client::new(Options::default()).unwrap();
    ///   client.incr("counter", vec!["tag:counter".into()])
>>>>>>> 62eb8f03
    ///       .unwrap_or_else(|e| println!("Encountered error: {}", e));
    /// ```
    pub fn incr<'a, S: Into<Cow<'a, str>>>(&self, stat: S, tags: &[&str]) -> DogstatsdResult {
        match stat.into() {
            Cow::Borrowed(stat) => self.send(CountMetric::Incr(stat), tags),
            Cow::Owned(stat) => self.send(CountMetric::Incr(&stat), tags)
        }

    }

    /// Decrement a StatsD counter
    ///
    /// # Examples
    ///
    /// ```
    ///   use dogstatsd::{Client, Options};
    ///
    ///
<<<<<<< HEAD
    ///   let client = Client::new(Options::default());
    ///   client.decr("counter", &["tag:counter".into()])
=======
    ///   let client = Client::new(Options::default()).unwrap();
    ///   client.decr("counter", vec!["tag:counter".into()])
>>>>>>> 62eb8f03
    ///       .unwrap_or_else(|e| println!("Encountered error: {}", e));
    /// ```
    pub fn decr<'a, S: Into<Cow<'a, str>>>(&self, stat: S, tags: &[&str]) -> DogstatsdResult {
        match stat.into() {
            Cow::Borrowed(stat) => self.send(CountMetric::Decr(stat), tags),
            Cow::Owned(stat) => self.send(CountMetric::Decr(&stat), tags)
        }

    }

    /// Time how long it takes for a block of code to execute.
    ///
    /// # Examples
    ///
    /// ```
    ///   use dogstatsd::{Client, Options};
    ///   use std::thread;
    ///   use std::time::Duration;
    ///
    ///
<<<<<<< HEAD
    ///   let client = Client::new(Options::default());
    ///   client.time("timer", &["tag:time".into()], || {
=======
    ///   let client = Client::new(Options::default()).unwrap();
    ///   client.time("timer", vec!["tag:time".into()], || {
>>>>>>> 62eb8f03
    ///       thread::sleep(Duration::from_millis(200))
    ///   }).unwrap_or_else(|e| println!("Encountered error: {}", e))
    /// ```
    pub fn time<'a, S: Into<Cow<'a, str>>, F: FnOnce()>(&self, stat: S, tags: &[&str], block: F) -> DogstatsdResult {
        let start_time = UTC::now();
        block();
        let end_time = UTC::now();

        match stat.into() {
            Cow::Borrowed(stat) => self.send(TimeMetric::new(stat, &start_time, &end_time), tags),
            Cow::Owned(stat) => self.send(TimeMetric::new(&stat, &start_time, &end_time), tags)
        }
    }

    /// Send your own timing metric in milliseconds
    ///
    /// # Examples
    ///
    /// ```
    ///   use dogstatsd::{Client, Options};
    ///
    ///
<<<<<<< HEAD
    ///   let client = Client::new(Options::default());
    ///   client.timing("timing", 350, &["tag:timing".into()])
=======
    ///   let client = Client::new(Options::default()).unwrap();
    ///   client.timing("timing", 350, vec!["tag:timing".into()])
>>>>>>> 62eb8f03
    ///       .unwrap_or_else(|e| println!("Encountered error: {}", e));
    /// ```
    pub fn timing<'a, S: Into<Cow<'a, str>>>(&self, stat: S, ms: i64, tags: &[&str]) -> DogstatsdResult {
        match stat.into() {
            Cow::Borrowed(stat) => self.send(TimingMetric::new(stat, ms), tags),
            Cow::Owned(stat) => self.send(TimingMetric::new(&stat, ms), tags)
        }
    }

    /// Report an arbitrary value as a gauge
    ///
    /// # Examples
    ///
    /// ```
    ///   use dogstatsd::{Client, Options};
    ///
<<<<<<< HEAD
    ///   let client = Client::new(Options::default());
    ///   client.gauge("gauge", "12345", &["tag:gauge".into()])
=======
    ///   let client = Client::new(Options::default()).unwrap();
    ///   client.gauge("gauge", "12345", vec!["tag:gauge".into()])
>>>>>>> 62eb8f03
    ///       .unwrap_or_else(|e| println!("Encountered error: {}", e));
    /// ```
    pub fn gauge<'a, S: Into<Cow<'a, str>>>(&self, stat: S, val: S, tags: &[&str]) -> DogstatsdResult {
        match (stat.into(), val.into()) {
            (Cow::Borrowed(stat), Cow::Borrowed(val)) => self.send(GaugeMetric::new(stat, val), tags),
            (Cow::Owned(stat), Cow::Borrowed(val)) => self.send(GaugeMetric::new(&stat, val), tags),
            (Cow::Borrowed(stat), Cow::Owned(val)) => self.send(GaugeMetric::new(stat, &val), tags),
            (Cow::Owned(stat), Cow::Owned(val)) => self.send(GaugeMetric::new(&stat, &val), tags)
        }
    }

    /// Report a value in a histogram
    ///
    /// # Examples
    ///
    /// ```
    ///   use dogstatsd::{Client, Options};
    ///
<<<<<<< HEAD
    ///   let client = Client::new(Options::default());
    ///   client.histogram("histogram", "67890", &["tag:histogram".into()])
=======
    ///   let client = Client::new(Options::default()).unwrap();
    ///   client.histogram("histogram", "67890", vec!["tag:histogram".into()])
>>>>>>> 62eb8f03
    ///       .unwrap_or_else(|e| println!("Encountered error: {}", e));
    /// ```
    pub fn histogram<'a, S: Into<Cow<'a, str>>>(&self, stat: S, val: S, tags: &[&str]) -> DogstatsdResult {
        match (stat.into(), val.into()) {
            (Cow::Borrowed(stat), Cow::Borrowed(val)) => self.send(HistogramMetric::new(stat, val), tags),
            (Cow::Owned(stat), Cow::Borrowed(val)) => self.send(HistogramMetric::new(&stat, val), tags),
            (Cow::Borrowed(stat), Cow::Owned(val)) => self.send(HistogramMetric::new(stat, &val), tags),
            (Cow::Owned(stat), Cow::Owned(val)) => self.send(HistogramMetric::new(&stat, &val), tags)
        }
    }

    /// Report a value in a set
    ///
    /// # Examples
    ///
    /// ```
    ///   use dogstatsd::{Client, Options};
    ///
<<<<<<< HEAD
    ///   let client = Client::new(Options::default());
    ///   client.set("set", "13579", &["tag:set".into()])
=======
    ///   let client = Client::new(Options::default()).unwrap();
    ///   client.set("set", "13579", vec!["tag:set".into()])
>>>>>>> 62eb8f03
    ///       .unwrap_or_else(|e| println!("Encountered error: {}", e));
    /// ```
    pub fn set<'a, S: Into<Cow<'a, str>>>(&self, stat: S, val: S, tags: &[&str]) -> DogstatsdResult {
        match (stat.into(), val.into()) {
            (Cow::Borrowed(stat), Cow::Borrowed(val)) => self.send(SetMetric::new(stat, val), tags),
            (Cow::Owned(stat), Cow::Borrowed(val)) => self.send(SetMetric::new(&stat, val), tags),
            (Cow::Borrowed(stat), Cow::Owned(val)) => self.send(SetMetric::new(stat, &val), tags),
            (Cow::Owned(stat), Cow::Owned(val)) => self.send(SetMetric::new(&stat, &val), tags)
        }
    }

    /// Send a custom event as a title and a body
    ///
    /// # Examples
    ///
    /// ```
    ///   use dogstatsd::{Client, Options};
    ///
<<<<<<< HEAD
    ///   let client = Client::new(Options::default());
    ///   client.event("Event Title", "Event Body", &["tag:event".into()])
=======
    ///   let client = Client::new(Options::default()).unwrap();
    ///   client.event("Event Title", "Event Body", vec!["tag:event".into()])
>>>>>>> 62eb8f03
    ///       .unwrap_or_else(|e| println!("Encountered error: {}", e));
    /// ```
    pub fn event<'a, S: Into<Cow<'a, str>>>(&self, title: S, text: S, tags: &[&str]) -> DogstatsdResult {
        match (title.into(), text.into()) {
            (Cow::Borrowed(title), Cow::Borrowed(text)) => self.send(Event::new(title, text), tags),
            (Cow::Owned(title), Cow::Borrowed(text)) => self.send(Event::new(&title, text), tags),
            (Cow::Borrowed(title), Cow::Owned(text)) => self.send(Event::new(title, &text), tags),
            (Cow::Owned(title), Cow::Owned(text)) => self.send(Event::new(&title, &text), tags)
        }
    }

<<<<<<< HEAD
    fn send<M: Metric>(&self, metric: M, tags: &[&str]) -> DogstatsdResult {
        let socket = try!(self.socket());
        let formatted_metric = format_for_send(&metric.metric_type_format(), &self.namespace[..], tags);
        try!(socket.send_to(&formatted_metric[..], &self.to_addr[..]));
=======
    fn send<M: Metric>(&self, metric: M, tags: Vec<String>) -> DogstatsdResult {
        let formatted_metric = format_for_send(metric.metric_type_format(), &self.namespace[..], tags.as_slice());
        try!(self.socket.send_to(formatted_metric.as_bytes(), &self.to_addr[..]));
>>>>>>> 62eb8f03
        Ok(())
    }
}

#[cfg(test)]
mod tests {
    use super::*;

    #[test]
    fn test_options_default() {
        let options = Options::default();
        let expected_options = Options {
            from_addr: "127.0.0.1:0".into(),
            to_addr: "127.0.0.1:8125".into(),
            namespace: String::new(),
        };

        assert_eq!(expected_options, options)
    }

    #[test]
    fn test_new() {
        let client = Client::new(Options::default()).unwrap();
        let expected_client = Client {
            socket: UdpSocket::bind("127.0.0.1:0").unwrap(),
            from_addr: "127.0.0.1:0".into(),
            to_addr: "127.0.0.1:8125".into(),
            namespace: String::new(),
        };

        assert_eq!(expected_client, client)
    }

    use metrics::GaugeMetric;
    #[test]
    fn test_send() {
        let options = Options::new("127.0.0.1:9001", "127.0.0.1:9002", "");
        let client = Client::new(options).unwrap();
        // Shouldn't panic or error
        client.send(GaugeMetric::new("gauge".into(), "1234".into()), &["tag1".into(), "tag2".into()]).unwrap();
    }
}

#[cfg(all(feature = "unstable", test))]
mod bench {
    extern crate test;
    use self::test::Bencher;
    use super::*;

    #[bench]
    fn bench_incr(b: &mut Bencher) {
        let options = Options::default();
<<<<<<< HEAD
        let client = Client::new(options);
        let tags = &["name1:value1"];
=======
        let client = Client::new(options).unwrap();
        let tags = vec!["name1:value1".to_string(), "name2:value2".to_string()];
>>>>>>> 62eb8f03
        b.iter(|| {
            client.incr("bench.incr", tags).unwrap();
        })
    }

    #[bench]
    fn bench_decr(b: &mut Bencher) {
        let options = Options::default();
<<<<<<< HEAD
        let client = Client::new(options);
        let tags = &["name1:value1"];
=======
        let client = Client::new(options).unwrap();
        let tags = vec!["name1:value1".to_string(), "name2:value2".to_string()];
>>>>>>> 62eb8f03
        b.iter(|| {
            client.decr("bench.decr", tags).unwrap();
        })
    }

    #[bench]
    fn bench_timing(b: &mut Bencher) {
        let options = Options::default();
<<<<<<< HEAD
        let client = Client::new(options);
        let tags = &["name1:value1"];
=======
        let client = Client::new(options).unwrap();
        let tags = vec!["name1:value1".to_string(), "name2:value2".to_string()];
>>>>>>> 62eb8f03
        let mut i = 0;
        b.iter(|| {
            client.timing("bench.timing", i, tags).unwrap();
            i += 1;
        })
    }

    #[bench]
    fn bench_gauge(b: &mut Bencher) {
        let options = Options::default();
<<<<<<< HEAD
        let client = Client::new(options);
        let tags = vec!["name1:value1"];
=======
        let client = Client::new(options).unwrap();
        let tags = vec!["name1:value1".to_string(), "name2:value2".to_string()];
>>>>>>> 62eb8f03
        let mut i = 0;
        b.iter(|| {
            client.gauge("bench.timing", &i.to_string(), &tags).unwrap();
            i += 1;
        })
    }

    #[bench]
    fn bench_histogram(b: &mut Bencher) {
        let options = Options::default();
<<<<<<< HEAD
        let client = Client::new(options);
        let tags = vec!["name1:value1"];
=======
        let client = Client::new(options).unwrap();
        let tags = vec!["name1:value1".to_string(), "name2:value2".to_string()];
>>>>>>> 62eb8f03
        let mut i = 0;
        b.iter(|| {
            client.histogram("bench.timing", &i.to_string(), &tags).unwrap();
            i += 1;
        })
    }

    #[bench]
    fn bench_set(b: &mut Bencher) {
        let options = Options::default();
<<<<<<< HEAD
        let client = Client::new(options);
        let tags = vec!["name1:value1"];
=======
        let client = Client::new(options).unwrap();
        let tags = vec!["name1:value1".to_string(), "name2:value2".to_string()];
>>>>>>> 62eb8f03
        let mut i = 0;
        b.iter(|| {
            client.set("bench.timing", &i.to_string(), &tags).unwrap();
            i += 1;
        })
    }

    #[bench]
    fn bench_event(b: &mut Bencher) {
        let options = Options::default();
<<<<<<< HEAD
        let client = Client::new(options);
        let tags = vec!["name1:value1"];
=======
        let client = Client::new(options).unwrap();
        let tags = vec!["name1:value1".to_string(), "name2:value2".to_string()];
>>>>>>> 62eb8f03
        b.iter(|| {
            client.event("Test Event Title", "Test Event Message", &tags).unwrap();
        })
    }
}<|MERGE_RESOLUTION|>--- conflicted
+++ resolved
@@ -1,4 +1,4 @@
-//! A Rust client for interacting with Dogstatsd
+  //! A Rust client for interacting with Dogstatsd
 //!
 //! Dogstatsd is a custom `StatsD` implementation by `DataDog` for sending metrics and events to their
 //! system. Through this client you can report any type of metric you want, tag it, and enjoy your
@@ -178,13 +178,8 @@
     ///   use dogstatsd::{Client, Options};
     ///
     ///
-<<<<<<< HEAD
-    ///   let client = Client::new(Options::default());
+    ///   let client = Client::new(Options::default()).unwrap();
     ///   client.incr("counter", &["tag:counter".into()])
-=======
-    ///   let client = Client::new(Options::default()).unwrap();
-    ///   client.incr("counter", vec!["tag:counter".into()])
->>>>>>> 62eb8f03
     ///       .unwrap_or_else(|e| println!("Encountered error: {}", e));
     /// ```
     pub fn incr<'a, S: Into<Cow<'a, str>>>(&self, stat: S, tags: &[&str]) -> DogstatsdResult {
@@ -203,13 +198,8 @@
     ///   use dogstatsd::{Client, Options};
     ///
     ///
-<<<<<<< HEAD
-    ///   let client = Client::new(Options::default());
+    ///   let client = Client::new(Options::default()).unwrap();
     ///   client.decr("counter", &["tag:counter".into()])
-=======
-    ///   let client = Client::new(Options::default()).unwrap();
-    ///   client.decr("counter", vec!["tag:counter".into()])
->>>>>>> 62eb8f03
     ///       .unwrap_or_else(|e| println!("Encountered error: {}", e));
     /// ```
     pub fn decr<'a, S: Into<Cow<'a, str>>>(&self, stat: S, tags: &[&str]) -> DogstatsdResult {
@@ -230,13 +220,8 @@
     ///   use std::time::Duration;
     ///
     ///
-<<<<<<< HEAD
-    ///   let client = Client::new(Options::default());
+    ///   let client = Client::new(Options::default()).unwrap();
     ///   client.time("timer", &["tag:time".into()], || {
-=======
-    ///   let client = Client::new(Options::default()).unwrap();
-    ///   client.time("timer", vec!["tag:time".into()], || {
->>>>>>> 62eb8f03
     ///       thread::sleep(Duration::from_millis(200))
     ///   }).unwrap_or_else(|e| println!("Encountered error: {}", e))
     /// ```
@@ -259,13 +244,8 @@
     ///   use dogstatsd::{Client, Options};
     ///
     ///
-<<<<<<< HEAD
-    ///   let client = Client::new(Options::default());
+    ///   let client = Client::new(Options::default()).unwrap();
     ///   client.timing("timing", 350, &["tag:timing".into()])
-=======
-    ///   let client = Client::new(Options::default()).unwrap();
-    ///   client.timing("timing", 350, vec!["tag:timing".into()])
->>>>>>> 62eb8f03
     ///       .unwrap_or_else(|e| println!("Encountered error: {}", e));
     /// ```
     pub fn timing<'a, S: Into<Cow<'a, str>>>(&self, stat: S, ms: i64, tags: &[&str]) -> DogstatsdResult {
@@ -282,13 +262,8 @@
     /// ```
     ///   use dogstatsd::{Client, Options};
     ///
-<<<<<<< HEAD
-    ///   let client = Client::new(Options::default());
+    ///   let client = Client::new(Options::default()).unwrap();
     ///   client.gauge("gauge", "12345", &["tag:gauge".into()])
-=======
-    ///   let client = Client::new(Options::default()).unwrap();
-    ///   client.gauge("gauge", "12345", vec!["tag:gauge".into()])
->>>>>>> 62eb8f03
     ///       .unwrap_or_else(|e| println!("Encountered error: {}", e));
     /// ```
     pub fn gauge<'a, S: Into<Cow<'a, str>>>(&self, stat: S, val: S, tags: &[&str]) -> DogstatsdResult {
@@ -307,13 +282,8 @@
     /// ```
     ///   use dogstatsd::{Client, Options};
     ///
-<<<<<<< HEAD
-    ///   let client = Client::new(Options::default());
+    ///   let client = Client::new(Options::default()).unwrap();
     ///   client.histogram("histogram", "67890", &["tag:histogram".into()])
-=======
-    ///   let client = Client::new(Options::default()).unwrap();
-    ///   client.histogram("histogram", "67890", vec!["tag:histogram".into()])
->>>>>>> 62eb8f03
     ///       .unwrap_or_else(|e| println!("Encountered error: {}", e));
     /// ```
     pub fn histogram<'a, S: Into<Cow<'a, str>>>(&self, stat: S, val: S, tags: &[&str]) -> DogstatsdResult {
@@ -332,13 +302,8 @@
     /// ```
     ///   use dogstatsd::{Client, Options};
     ///
-<<<<<<< HEAD
-    ///   let client = Client::new(Options::default());
+    ///   let client = Client::new(Options::default()).unwrap();
     ///   client.set("set", "13579", &["tag:set".into()])
-=======
-    ///   let client = Client::new(Options::default()).unwrap();
-    ///   client.set("set", "13579", vec!["tag:set".into()])
->>>>>>> 62eb8f03
     ///       .unwrap_or_else(|e| println!("Encountered error: {}", e));
     /// ```
     pub fn set<'a, S: Into<Cow<'a, str>>>(&self, stat: S, val: S, tags: &[&str]) -> DogstatsdResult {
@@ -357,13 +322,8 @@
     /// ```
     ///   use dogstatsd::{Client, Options};
     ///
-<<<<<<< HEAD
-    ///   let client = Client::new(Options::default());
+    ///   let client = Client::new(Options::default()).unwrap();
     ///   client.event("Event Title", "Event Body", &["tag:event".into()])
-=======
-    ///   let client = Client::new(Options::default()).unwrap();
-    ///   client.event("Event Title", "Event Body", vec!["tag:event".into()])
->>>>>>> 62eb8f03
     ///       .unwrap_or_else(|e| println!("Encountered error: {}", e));
     /// ```
     pub fn event<'a, S: Into<Cow<'a, str>>>(&self, title: S, text: S, tags: &[&str]) -> DogstatsdResult {
@@ -375,16 +335,9 @@
         }
     }
 
-<<<<<<< HEAD
     fn send<M: Metric>(&self, metric: M, tags: &[&str]) -> DogstatsdResult {
-        let socket = try!(self.socket());
-        let formatted_metric = format_for_send(&metric.metric_type_format(), &self.namespace[..], tags);
-        try!(socket.send_to(&formatted_metric[..], &self.to_addr[..]));
-=======
-    fn send<M: Metric>(&self, metric: M, tags: Vec<String>) -> DogstatsdResult {
-        let formatted_metric = format_for_send(metric.metric_type_format(), &self.namespace[..], tags.as_slice());
-        try!(self.socket.send_to(formatted_metric.as_bytes(), &self.to_addr[..]));
->>>>>>> 62eb8f03
+        let formatted_metric = format_for_send(&metric.metric_type_format()[..], &self.namespace[..], tags);
+        try!(self.socket.send_to(formatted_metric.as_slice(), &self.to_addr[..]));
         Ok(())
     }
 }
@@ -437,13 +390,8 @@
     #[bench]
     fn bench_incr(b: &mut Bencher) {
         let options = Options::default();
-<<<<<<< HEAD
-        let client = Client::new(options);
+        let client = Client::new(options).unwrap();
         let tags = &["name1:value1"];
-=======
-        let client = Client::new(options).unwrap();
-        let tags = vec!["name1:value1".to_string(), "name2:value2".to_string()];
->>>>>>> 62eb8f03
         b.iter(|| {
             client.incr("bench.incr", tags).unwrap();
         })
@@ -452,13 +400,8 @@
     #[bench]
     fn bench_decr(b: &mut Bencher) {
         let options = Options::default();
-<<<<<<< HEAD
-        let client = Client::new(options);
+        let client = Client::new(options).unwrap();
         let tags = &["name1:value1"];
-=======
-        let client = Client::new(options).unwrap();
-        let tags = vec!["name1:value1".to_string(), "name2:value2".to_string()];
->>>>>>> 62eb8f03
         b.iter(|| {
             client.decr("bench.decr", tags).unwrap();
         })
@@ -467,13 +410,8 @@
     #[bench]
     fn bench_timing(b: &mut Bencher) {
         let options = Options::default();
-<<<<<<< HEAD
-        let client = Client::new(options);
+        let client = Client::new(options).unwrap();
         let tags = &["name1:value1"];
-=======
-        let client = Client::new(options).unwrap();
-        let tags = vec!["name1:value1".to_string(), "name2:value2".to_string()];
->>>>>>> 62eb8f03
         let mut i = 0;
         b.iter(|| {
             client.timing("bench.timing", i, tags).unwrap();
@@ -484,13 +422,8 @@
     #[bench]
     fn bench_gauge(b: &mut Bencher) {
         let options = Options::default();
-<<<<<<< HEAD
-        let client = Client::new(options);
+        let client = Client::new(options).unwrap();
         let tags = vec!["name1:value1"];
-=======
-        let client = Client::new(options).unwrap();
-        let tags = vec!["name1:value1".to_string(), "name2:value2".to_string()];
->>>>>>> 62eb8f03
         let mut i = 0;
         b.iter(|| {
             client.gauge("bench.timing", &i.to_string(), &tags).unwrap();
@@ -501,13 +434,8 @@
     #[bench]
     fn bench_histogram(b: &mut Bencher) {
         let options = Options::default();
-<<<<<<< HEAD
-        let client = Client::new(options);
+        let client = Client::new(options).unwrap();
         let tags = vec!["name1:value1"];
-=======
-        let client = Client::new(options).unwrap();
-        let tags = vec!["name1:value1".to_string(), "name2:value2".to_string()];
->>>>>>> 62eb8f03
         let mut i = 0;
         b.iter(|| {
             client.histogram("bench.timing", &i.to_string(), &tags).unwrap();
@@ -518,13 +446,8 @@
     #[bench]
     fn bench_set(b: &mut Bencher) {
         let options = Options::default();
-<<<<<<< HEAD
-        let client = Client::new(options);
+        let client = Client::new(options).unwrap();
         let tags = vec!["name1:value1"];
-=======
-        let client = Client::new(options).unwrap();
-        let tags = vec!["name1:value1".to_string(), "name2:value2".to_string()];
->>>>>>> 62eb8f03
         let mut i = 0;
         b.iter(|| {
             client.set("bench.timing", &i.to_string(), &tags).unwrap();
@@ -535,13 +458,8 @@
     #[bench]
     fn bench_event(b: &mut Bencher) {
         let options = Options::default();
-<<<<<<< HEAD
-        let client = Client::new(options);
+        let client = Client::new(options).unwrap();
         let tags = vec!["name1:value1"];
-=======
-        let client = Client::new(options).unwrap();
-        let tags = vec!["name1:value1".to_string(), "name2:value2".to_string()];
->>>>>>> 62eb8f03
         b.iter(|| {
             client.event("Test Event Title", "Test Event Message", &tags).unwrap();
         })
